--- conflicted
+++ resolved
@@ -148,14 +148,10 @@
 
         if len(self.ref_dirs) == 0:
             self.ref_dirs = self.test_dirs
-<<<<<<< HEAD
         for ext in ("html", "pdf", "csv"):
             norm_path = self.normalize_outfile(
                 getattr(self, f"{ext}_file"), ext
             )
             setattr(self, f"{ext}_file", norm_path)
-=======
-        self.out_file = self.normalize_outfile(self.out_file)
         self.window_size = self.guarantee_t - self.noise_t + 1
->>>>>>> 974fb41a
         self._check_arguments()